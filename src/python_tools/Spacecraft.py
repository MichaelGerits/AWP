'''
AWP | Astrodynamics with Python by Alfonso Gonzalez
https://github.com/alfonsogonzalez/AWP
https://www.youtube.com/c/AlfonsoGonzalezSpaceEngineering

Spacecraft class definition
'''

# Python standard libraries
import os
import math as m

# 3rd party libraries
from scipy.integrate import solve_ivp
import spiceypy          as spice
import numpy             as np
import matplotlib.pyplot as plt
plt.style.use( 'dark_background' )

# AWP libraries
import orbit_calculations as oc
import numerical_tools    as nt
import plotting_tools     as pt
import planetary_data     as pd
import spice_data         as sd

def null_config():
	return {
		'cb'             : pd.earth,
		'date0'          : '2021-04-01',
		'et0'            : None,
		'frame'          : 'J2000',
<<<<<<< HEAD
		'dt'			 :100,
		'orbit_state'    : [], 	#orbit defined by position and velocity vector quaternion and angular velocity
		'coes'           : [], #[semi-major axis(km) ,eccentricity ,inclination (deg) , , ,]
		'orbit_perts'    : {}, #defines a list of what pertubations are to be included
		'propagator'     : 'LSODA', #defines which ODE solver is used
		'atol'           : 1e-6, #absolute max error
		'rtol'           : 1e-6, #relative max error
		'stop_conditions': {}, #list of condistions to stop propagations
=======
		'orbit_state'    : [],
		'coes'           : [],
		'orbit_perts'    : {},
		'propagator'     : 'LSODA',
		'atol'           : 1e-6,
		'rtol'           : 1e-6,
		'stop_conditions': {},
>>>>>>> 9d1bc778
		'print_stop'     : True,
		'dense_output'   : False,
		'mass0'          : 0,
		'output_dir'     : '.',
		'propagate'      : True
	}

class Spacecraft:

	def __init__( self, config ):
		self.config = null_config()
		for key in config.keys():
			self.config[ key ] = config[ key ]

		self.orbit_perts = self.config[ 'orbit_perts' ]
		self.cb          = self.config[ 'cb' ]

		if self.config[ 'coes' ]:
<<<<<<< HEAD
			# 'oc' is for the orbit calculations lib
			self.config[ 'orbit_state' ] = oc.coes2state( self.config[ 'coes' ], mu = self.config[ 'cb' ][ 'mu' ] )
			#adds 0 rotation quaternion to the orbital state
			self.config[ 'orbit_state' ] = np.append(self.config['orbit_state'], np.zeros(4))

		#convert the optional amount of orbits to amount of seconds to simulate
=======
			self.config[ 'orbit_state' ] = oc.coes2state( self.config[ 'coes' ],
				mu = self.config[ 'cb' ][ 'mu' ] )

>>>>>>> 9d1bc778
		if type( self.config[ 'tspan' ] ) == str:
			self.config[ 'tspan' ] = float( self.config[ 'tspan'] ) *\
				oc.state2period( self.config[ 'orbit_state' ], self.cb[ 'mu' ] )

<<<<<<< HEAD
		#allocates memory for the initial orbital state
		self.state0 = np.zeros( 11 )
		#adds initial pos (3d) and vel (3d) + a 4d quaternoin
		self.state0[ :10 ] = self.config[ 'orbit_state' ][ :10 ]
		
		#TODO: add angular momentum

		#adds the initial mass
		self.state0[  10 ] = self.config[ 'mass0' ]
=======
		self.state0       = np.zeros( 7 )
		self.state0[ :6 ] = self.config[ 'orbit_state' ]
		self.state0[  6 ] = self.config[ 'mass0' ]
>>>>>>> 9d1bc778

		self.coes_calculated      = False
		self.latlons_calculated   = False
		self.altitudes_calculated = False
		self.ra_rp_calculated     = False
		self.eclipses_calculated  = False

		self.assign_stop_condition_functions()
		self.assign_orbit_perturbations_functions()
		self.load_spice_kernels()

		if self.config[ 'propagate' ]:
			self.propagate_orbit()

	def assign_stop_condition_functions( self ):
		'''
		The stop conditions methods are passed into scipy's solve_ivp
		function as events. The methods can have 2 attributes added to
		them that the solve_ivp function will use to stop propagation
		if the method returns a 0 crossing. In order for the propagation to
		stop, the "terminal" attribute must be set to True.
		For 0 crossings, the "direction" attribute will dictate which direction
		will trigger the stop condition.
		Positive    --> negative to positive 0 crossing
		Negative    --> positive to negative 0 crossing
		0 (default) --> both
		'''

		self.check_min_alt.__func__.direction   = -1
		self.check_max_alt.__func__.direction   =  1
		self.check_enter_SOI.__func__.direction = -1

		self.check_min_alt.__func__.terminal = True
		self.stop_condition_functions        = [ self.check_min_alt ]

		if 'min_alt' not in self.config[ 'stop_conditions' ].keys():
			self.config[ 'stop_conditions' ][ 'min_alt' ] =\
				self.cb[ 'deorbit_altitude' ]

		self.stop_conditions_map = {
			'min_alt'  : self.check_min_alt,
			'max_alt'  : self.check_max_alt,
			'enter_SOI': self.check_enter_SOI
			}

		for key in self.config[ 'stop_conditions' ].keys():
			method                   = self.stop_conditions_map[ key ]
			method.__func__.terminal = True
			self.stop_condition_functions.append( method )

	def assign_orbit_perturbations_functions( self ):
	
		self.orbit_perts_funcs_map = {
			'J2'      : self.calc_J2,
			'n_bodies': self.calc_n_bodies
		}
		self.orbit_perts_funcs = []

		for key in self.config[ 'orbit_perts' ]:
			self.orbit_perts_funcs.append( 
				self.orbit_perts_funcs_map[ key ] )

	def load_spice_kernels( self ):
		spice.furnsh( sd.leapseconds_kernel )
		self.spice_kernels_loaded = [ sd.leapseconds_kernel ]

		if self.config[ 'et0' ] is not None:
			self.et0 = self.config[ 'et0' ]
		else:
			self.et0 = spice.str2et( self.config[ 'date0' ] )

	def check_min_alt( self, et, state ):
		return nt.norm( state[ :3 ] ) -\
			      self.cb[ 'radius' ] -\
			      self.config[ 'stop_conditions' ][ 'min_alt' ]

	def check_max_alt( self, et, state ):
		return nt.norm( state[ :3 ] ) -\
			      self.cb[ 'radius' ] -\
			      self.config[ 'stop_conditions' ][ 'max_alt' ]

	def check_enter_SOI( self, et, state ):
		body      = self.config[ 'stop_conditions' ][ 'enter_SOI' ]
		r_cb2body = spice.spkgps( body[ 'SPICE_ID' ], et,
						self.config[ 'frame' ], self.cb[ 'SPICE_ID' ] )[ 0 ]
		r_sc2body = r_cb2body - state[ :3 ]

		return nt.norm( r_sc2body ) - body[ 'SOI' ]

	def print_stop_condition( self, parameter ):
		print( f'Spacecraft has reached {parameter}.' )

	def calc_n_bodies( self, et, state ):
		a = np.zeros( 3 )
		for body in self.config[ 'orbit_perts' ][ 'n_bodies' ]:
			r_cb2body  = spice.spkgps( body[ 'SPICE_ID' ], et,
				self.config[ 'frame' ], self.cb[ 'SPICE_ID' ] )[ 0 ]
			r_sc2body = r_cb2body - state[ :3 ]

			a += body[ 'mu' ] * (\
				 r_sc2body / nt.norm( r_sc2body ) ** 3 -\
				 r_cb2body / nt.norm( r_cb2body ) ** 3 )
		return a

	def calc_J2( self, et, state ):
		z2     = state[ 2 ] ** 2
		norm_r = nt.norm( state[ :3 ] )
		r2     = norm_r ** 2
		tx     = state[ 0 ] / norm_r * ( 5 * z2 / r2 - 1 )
		ty     = state[ 1 ] / norm_r * ( 5 * z2 / r2 - 1 )
		tz     = state[ 2 ] / norm_r * ( 5 * z2 / r2 - 3 )
		return 1.5 * self.cb[ 'J2' ] * self.cb[ 'mu' ] *\
			   self.cb[ 'radius' ] ** 2 \
			 / r2 ** 2 * np.array( [ tx, ty, tz ] )

	def diffy_q( self, et, state ):
<<<<<<< HEAD
		'''
		initialises the original states and "derives" it for the ODE
		'''
		rx, ry, rz, vx, vy, vz, q0, q1, q2, q3, mass = state
		r         = np.array( [ rx, ry, rz ] )
		v         = np.array( [ vx, vy, vz ] )
		q 		  = np.array( [q0, q1,q2, q3] )
		mass_dot  = 0.0 #time derivative of the mass
		state_dot = np.zeros( 11 ) #TODO add angular momentum
=======
		rx, ry, rz, vx, vy, vz, mass = state
		r         = np.array( [ rx, ry, rz ] )
		mass_dot  = 0.0
		state_dot = np.zeros( 7 )
>>>>>>> 9d1bc778
		et       += self.et0

		a = -r * self.cb[ 'mu' ] / nt.norm( r ) ** 3

		for pert in self.orbit_perts_funcs:
			a += pert( et, state )

		state_dot[ :3  ] = [ vx, vy, vz ]
		state_dot[ 3:6 ] = a
		state_dot[6:10] = np.zeros(4) #TODO edit this to be the dot
		state_dot[ 10 ] = mass_dot
		return state_dot

	def propagate_orbit( self ):
		print( 'Propagating orbit..' )

		self.ode_sol = solve_ivp(
<<<<<<< HEAD
			t_eval		 = np.arange(self.et0, self.et0 + self.config['tspan'], self.config[ 'dt']), #desides at which timesteps the values should be stored
			fun          = self.diffy_q, #array with vel and acc (time derivatives of state)
			t_span       = ( self.et0, self.et0 + self.config[ 'tspan' ] ),#time span (from et0 to et0+time span)
			y0           = self.state0, #initial state
			method       = self.config[ 'propagator' ], #what ODE solver is used
			events       = self.stop_condition_functions, #stopping conditions
			rtol         = self.config[ 'rtol' ], #relative accuracy lim
			atol         = self.config[ 'atol' ], #absolute accuracy lim
=======
			fun          = self.diffy_q,
			t_span       = ( self.et0, self.et0 + self.config[ 'tspan' ] ),
			y0           = self.state0,
			method       = self.config[ 'propagator' ],
			events       = self.stop_condition_functions,
			rtol         = self.config[ 'rtol' ],
			atol         = self.config[ 'atol' ],
>>>>>>> 9d1bc778
			dense_output = self.config[ 'dense_output' ] )

		self.states  = self.ode_sol.y.T
		self.ets     = self.ode_sol.t
		self.n_steps = self.states.shape[ 0 ]

	def calc_altitudes( self ):
		self.altitudes = np.linalg.norm( self.states[ :, :3 ], axis = 1 ) -\
						self.cb[ 'radius' ]
		self.altitudes_calculated = True

	def calc_coes( self ):
		print( 'Calculating COEs..' )
		self.coes = np.zeros( ( self.n_steps, 6 ) )

		for n in range( self.n_steps ):
			self.coes[ n, : ] = oc.state2coes( 
				self.states[ n, :6 ], { 'mu': self.cb[ 'mu' ] } )
			
		self.coes_rel        = self.coes[ : ] - self.coes[ 0, : ]
		self.coes_calculated = True

	def calc_apoapses_periapses( self ):
		if not self.coes_calculated:
			self.calc_coes()

		self.apoapses  = self.coes[ :, 0 ] * ( 1 + self.coes[ :, 1 ] )
		self.periapses = self.coes[ :, 0 ] * ( 1 - self.coes[ :, 1 ] )

		self.ra_rp_calculated = True

	def calc_latlons( self ):
		self.latlons = nt.cart2lat( self.states[ :, :3 ],
			self.config[ 'frame' ], self.cb[ 'body_fixed_frame' ], self.ets )
		self.latlons_calculated = True

	def calc_eclipses( self, method = 'either', v = False, vv = False ):
		self.eclipse_array = oc.calc_eclipse_array(
			self.ets, self.states[ :, :3 ],
			self.cb, self.config[ 'frame'] )
		self.eclipses = oc.find_eclipses( self.ets, self.eclipse_array,
			method, v, vv )
		self.eclipses_calculated = True

	def plot_eclipse_array( self, args = { 'show': True } ):
		if not self.eclipses_calculated:
			self.calc_eclipse_array()

		pt.plot_eclipse_array( self.ets, self.eclipse_array, args )

<<<<<<< HEAD
	def plot_3d( self, args, ani= True):
		if ani == True:
			pt.animate_orbits( len(self.ets),[ self.states[ :, :3 ] ],[self.states[:, 3:6]], self.states[:, 6:10], args )
=======
	def plot_3d( self, args = { 'show': True } ):
>>>>>>> 9d1bc778
		pt.plot_orbits( [ self.states[ :, :3 ] ], args )

	def plot_groundtracks( self, args = { 'show': True } ):
		if not self.latlons_calculated:
			self.calc_latlons()

		pt.plot_groundtracks( [ self.latlons ], args )

	def plot_coes( self, args = { 'show': True }, step = 1 ):
		if not self.coes_calculated:
			self.calc_coes()

		pt.plot_coes( self.ets[ ::step ], [ self.coes[ ::step ] ],
			args )

	def plot_states( self, args = { 'show': True } ):
		pt.plot_states( self.ets, self.states[ :, :6 ], args )

	def plot_altitudes( self, args = { 'show': True } ):
		if not self.altitudes_calculated:
			self.calc_altitudes()

		pt.plot_altitudes( self.ets, [ self.altitudes ], args )
<|MERGE_RESOLUTION|>--- conflicted
+++ resolved
@@ -1,346 +1,303 @@
-'''
-AWP | Astrodynamics with Python by Alfonso Gonzalez
-https://github.com/alfonsogonzalez/AWP
-https://www.youtube.com/c/AlfonsoGonzalezSpaceEngineering
-
-Spacecraft class definition
-'''
-
-# Python standard libraries
-import os
-import math as m
-
-# 3rd party libraries
-from scipy.integrate import solve_ivp
-import spiceypy          as spice
-import numpy             as np
-import matplotlib.pyplot as plt
-plt.style.use( 'dark_background' )
-
-# AWP libraries
-import orbit_calculations as oc
-import numerical_tools    as nt
-import plotting_tools     as pt
-import planetary_data     as pd
-import spice_data         as sd
-
-def null_config():
-	return {
-		'cb'             : pd.earth,
-		'date0'          : '2021-04-01',
-		'et0'            : None,
-		'frame'          : 'J2000',
-<<<<<<< HEAD
-		'dt'			 :100,
-		'orbit_state'    : [], 	#orbit defined by position and velocity vector quaternion and angular velocity
-		'coes'           : [], #[semi-major axis(km) ,eccentricity ,inclination (deg) , , ,]
-		'orbit_perts'    : {}, #defines a list of what pertubations are to be included
-		'propagator'     : 'LSODA', #defines which ODE solver is used
-		'atol'           : 1e-6, #absolute max error
-		'rtol'           : 1e-6, #relative max error
-		'stop_conditions': {}, #list of condistions to stop propagations
-=======
-		'orbit_state'    : [],
-		'coes'           : [],
-		'orbit_perts'    : {},
-		'propagator'     : 'LSODA',
-		'atol'           : 1e-6,
-		'rtol'           : 1e-6,
-		'stop_conditions': {},
->>>>>>> 9d1bc778
-		'print_stop'     : True,
-		'dense_output'   : False,
-		'mass0'          : 0,
-		'output_dir'     : '.',
-		'propagate'      : True
-	}
-
-class Spacecraft:
-
-	def __init__( self, config ):
-		self.config = null_config()
-		for key in config.keys():
-			self.config[ key ] = config[ key ]
-
-		self.orbit_perts = self.config[ 'orbit_perts' ]
-		self.cb          = self.config[ 'cb' ]
-
-		if self.config[ 'coes' ]:
-<<<<<<< HEAD
-			# 'oc' is for the orbit calculations lib
-			self.config[ 'orbit_state' ] = oc.coes2state( self.config[ 'coes' ], mu = self.config[ 'cb' ][ 'mu' ] )
-			#adds 0 rotation quaternion to the orbital state
-			self.config[ 'orbit_state' ] = np.append(self.config['orbit_state'], np.zeros(4))
-
-		#convert the optional amount of orbits to amount of seconds to simulate
-=======
-			self.config[ 'orbit_state' ] = oc.coes2state( self.config[ 'coes' ],
-				mu = self.config[ 'cb' ][ 'mu' ] )
-
->>>>>>> 9d1bc778
-		if type( self.config[ 'tspan' ] ) == str:
-			self.config[ 'tspan' ] = float( self.config[ 'tspan'] ) *\
-				oc.state2period( self.config[ 'orbit_state' ], self.cb[ 'mu' ] )
-
-<<<<<<< HEAD
-		#allocates memory for the initial orbital state
-		self.state0 = np.zeros( 11 )
-		#adds initial pos (3d) and vel (3d) + a 4d quaternoin
-		self.state0[ :10 ] = self.config[ 'orbit_state' ][ :10 ]
-		
-		#TODO: add angular momentum
-
-		#adds the initial mass
-		self.state0[  10 ] = self.config[ 'mass0' ]
-=======
-		self.state0       = np.zeros( 7 )
-		self.state0[ :6 ] = self.config[ 'orbit_state' ]
-		self.state0[  6 ] = self.config[ 'mass0' ]
->>>>>>> 9d1bc778
-
-		self.coes_calculated      = False
-		self.latlons_calculated   = False
-		self.altitudes_calculated = False
-		self.ra_rp_calculated     = False
-		self.eclipses_calculated  = False
-
-		self.assign_stop_condition_functions()
-		self.assign_orbit_perturbations_functions()
-		self.load_spice_kernels()
-
-		if self.config[ 'propagate' ]:
-			self.propagate_orbit()
-
-	def assign_stop_condition_functions( self ):
-		'''
-		The stop conditions methods are passed into scipy's solve_ivp
-		function as events. The methods can have 2 attributes added to
-		them that the solve_ivp function will use to stop propagation
-		if the method returns a 0 crossing. In order for the propagation to
-		stop, the "terminal" attribute must be set to True.
-		For 0 crossings, the "direction" attribute will dictate which direction
-		will trigger the stop condition.
-		Positive    --> negative to positive 0 crossing
-		Negative    --> positive to negative 0 crossing
-		0 (default) --> both
-		'''
-
-		self.check_min_alt.__func__.direction   = -1
-		self.check_max_alt.__func__.direction   =  1
-		self.check_enter_SOI.__func__.direction = -1
-
-		self.check_min_alt.__func__.terminal = True
-		self.stop_condition_functions        = [ self.check_min_alt ]
-
-		if 'min_alt' not in self.config[ 'stop_conditions' ].keys():
-			self.config[ 'stop_conditions' ][ 'min_alt' ] =\
-				self.cb[ 'deorbit_altitude' ]
-
-		self.stop_conditions_map = {
-			'min_alt'  : self.check_min_alt,
-			'max_alt'  : self.check_max_alt,
-			'enter_SOI': self.check_enter_SOI
-			}
-
-		for key in self.config[ 'stop_conditions' ].keys():
-			method                   = self.stop_conditions_map[ key ]
-			method.__func__.terminal = True
-			self.stop_condition_functions.append( method )
-
-	def assign_orbit_perturbations_functions( self ):
-	
-		self.orbit_perts_funcs_map = {
-			'J2'      : self.calc_J2,
-			'n_bodies': self.calc_n_bodies
-		}
-		self.orbit_perts_funcs = []
-
-		for key in self.config[ 'orbit_perts' ]:
-			self.orbit_perts_funcs.append( 
-				self.orbit_perts_funcs_map[ key ] )
-
-	def load_spice_kernels( self ):
-		spice.furnsh( sd.leapseconds_kernel )
-		self.spice_kernels_loaded = [ sd.leapseconds_kernel ]
-
-		if self.config[ 'et0' ] is not None:
-			self.et0 = self.config[ 'et0' ]
-		else:
-			self.et0 = spice.str2et( self.config[ 'date0' ] )
-
-	def check_min_alt( self, et, state ):
-		return nt.norm( state[ :3 ] ) -\
-			      self.cb[ 'radius' ] -\
-			      self.config[ 'stop_conditions' ][ 'min_alt' ]
-
-	def check_max_alt( self, et, state ):
-		return nt.norm( state[ :3 ] ) -\
-			      self.cb[ 'radius' ] -\
-			      self.config[ 'stop_conditions' ][ 'max_alt' ]
-
-	def check_enter_SOI( self, et, state ):
-		body      = self.config[ 'stop_conditions' ][ 'enter_SOI' ]
-		r_cb2body = spice.spkgps( body[ 'SPICE_ID' ], et,
-						self.config[ 'frame' ], self.cb[ 'SPICE_ID' ] )[ 0 ]
-		r_sc2body = r_cb2body - state[ :3 ]
-
-		return nt.norm( r_sc2body ) - body[ 'SOI' ]
-
-	def print_stop_condition( self, parameter ):
-		print( f'Spacecraft has reached {parameter}.' )
-
-	def calc_n_bodies( self, et, state ):
-		a = np.zeros( 3 )
-		for body in self.config[ 'orbit_perts' ][ 'n_bodies' ]:
-			r_cb2body  = spice.spkgps( body[ 'SPICE_ID' ], et,
-				self.config[ 'frame' ], self.cb[ 'SPICE_ID' ] )[ 0 ]
-			r_sc2body = r_cb2body - state[ :3 ]
-
-			a += body[ 'mu' ] * (\
-				 r_sc2body / nt.norm( r_sc2body ) ** 3 -\
-				 r_cb2body / nt.norm( r_cb2body ) ** 3 )
-		return a
-
-	def calc_J2( self, et, state ):
-		z2     = state[ 2 ] ** 2
-		norm_r = nt.norm( state[ :3 ] )
-		r2     = norm_r ** 2
-		tx     = state[ 0 ] / norm_r * ( 5 * z2 / r2 - 1 )
-		ty     = state[ 1 ] / norm_r * ( 5 * z2 / r2 - 1 )
-		tz     = state[ 2 ] / norm_r * ( 5 * z2 / r2 - 3 )
-		return 1.5 * self.cb[ 'J2' ] * self.cb[ 'mu' ] *\
-			   self.cb[ 'radius' ] ** 2 \
-			 / r2 ** 2 * np.array( [ tx, ty, tz ] )
-
-	def diffy_q( self, et, state ):
-<<<<<<< HEAD
-		'''
-		initialises the original states and "derives" it for the ODE
-		'''
-		rx, ry, rz, vx, vy, vz, q0, q1, q2, q3, mass = state
-		r         = np.array( [ rx, ry, rz ] )
-		v         = np.array( [ vx, vy, vz ] )
-		q 		  = np.array( [q0, q1,q2, q3] )
-		mass_dot  = 0.0 #time derivative of the mass
-		state_dot = np.zeros( 11 ) #TODO add angular momentum
-=======
-		rx, ry, rz, vx, vy, vz, mass = state
-		r         = np.array( [ rx, ry, rz ] )
-		mass_dot  = 0.0
-		state_dot = np.zeros( 7 )
->>>>>>> 9d1bc778
-		et       += self.et0
-
-		a = -r * self.cb[ 'mu' ] / nt.norm( r ) ** 3
-
-		for pert in self.orbit_perts_funcs:
-			a += pert( et, state )
-
-		state_dot[ :3  ] = [ vx, vy, vz ]
-		state_dot[ 3:6 ] = a
-		state_dot[6:10] = np.zeros(4) #TODO edit this to be the dot
-		state_dot[ 10 ] = mass_dot
-		return state_dot
-
-	def propagate_orbit( self ):
-		print( 'Propagating orbit..' )
-
-		self.ode_sol = solve_ivp(
-<<<<<<< HEAD
-			t_eval		 = np.arange(self.et0, self.et0 + self.config['tspan'], self.config[ 'dt']), #desides at which timesteps the values should be stored
-			fun          = self.diffy_q, #array with vel and acc (time derivatives of state)
-			t_span       = ( self.et0, self.et0 + self.config[ 'tspan' ] ),#time span (from et0 to et0+time span)
-			y0           = self.state0, #initial state
-			method       = self.config[ 'propagator' ], #what ODE solver is used
-			events       = self.stop_condition_functions, #stopping conditions
-			rtol         = self.config[ 'rtol' ], #relative accuracy lim
-			atol         = self.config[ 'atol' ], #absolute accuracy lim
-=======
-			fun          = self.diffy_q,
-			t_span       = ( self.et0, self.et0 + self.config[ 'tspan' ] ),
-			y0           = self.state0,
-			method       = self.config[ 'propagator' ],
-			events       = self.stop_condition_functions,
-			rtol         = self.config[ 'rtol' ],
-			atol         = self.config[ 'atol' ],
->>>>>>> 9d1bc778
-			dense_output = self.config[ 'dense_output' ] )
-
-		self.states  = self.ode_sol.y.T
-		self.ets     = self.ode_sol.t
-		self.n_steps = self.states.shape[ 0 ]
-
-	def calc_altitudes( self ):
-		self.altitudes = np.linalg.norm( self.states[ :, :3 ], axis = 1 ) -\
-						self.cb[ 'radius' ]
-		self.altitudes_calculated = True
-
-	def calc_coes( self ):
-		print( 'Calculating COEs..' )
-		self.coes = np.zeros( ( self.n_steps, 6 ) )
-
-		for n in range( self.n_steps ):
-			self.coes[ n, : ] = oc.state2coes( 
-				self.states[ n, :6 ], { 'mu': self.cb[ 'mu' ] } )
-			
-		self.coes_rel        = self.coes[ : ] - self.coes[ 0, : ]
-		self.coes_calculated = True
-
-	def calc_apoapses_periapses( self ):
-		if not self.coes_calculated:
-			self.calc_coes()
-
-		self.apoapses  = self.coes[ :, 0 ] * ( 1 + self.coes[ :, 1 ] )
-		self.periapses = self.coes[ :, 0 ] * ( 1 - self.coes[ :, 1 ] )
-
-		self.ra_rp_calculated = True
-
-	def calc_latlons( self ):
-		self.latlons = nt.cart2lat( self.states[ :, :3 ],
-			self.config[ 'frame' ], self.cb[ 'body_fixed_frame' ], self.ets )
-		self.latlons_calculated = True
-
-	def calc_eclipses( self, method = 'either', v = False, vv = False ):
-		self.eclipse_array = oc.calc_eclipse_array(
-			self.ets, self.states[ :, :3 ],
-			self.cb, self.config[ 'frame'] )
-		self.eclipses = oc.find_eclipses( self.ets, self.eclipse_array,
-			method, v, vv )
-		self.eclipses_calculated = True
-
-	def plot_eclipse_array( self, args = { 'show': True } ):
-		if not self.eclipses_calculated:
-			self.calc_eclipse_array()
-
-		pt.plot_eclipse_array( self.ets, self.eclipse_array, args )
-
-<<<<<<< HEAD
-	def plot_3d( self, args, ani= True):
-		if ani == True:
-			pt.animate_orbits( len(self.ets),[ self.states[ :, :3 ] ],[self.states[:, 3:6]], self.states[:, 6:10], args )
-=======
-	def plot_3d( self, args = { 'show': True } ):
->>>>>>> 9d1bc778
-		pt.plot_orbits( [ self.states[ :, :3 ] ], args )
-
-	def plot_groundtracks( self, args = { 'show': True } ):
-		if not self.latlons_calculated:
-			self.calc_latlons()
-
-		pt.plot_groundtracks( [ self.latlons ], args )
-
-	def plot_coes( self, args = { 'show': True }, step = 1 ):
-		if not self.coes_calculated:
-			self.calc_coes()
-
-		pt.plot_coes( self.ets[ ::step ], [ self.coes[ ::step ] ],
-			args )
-
-	def plot_states( self, args = { 'show': True } ):
-		pt.plot_states( self.ets, self.states[ :, :6 ], args )
-
-	def plot_altitudes( self, args = { 'show': True } ):
-		if not self.altitudes_calculated:
-			self.calc_altitudes()
-
-		pt.plot_altitudes( self.ets, [ self.altitudes ], args )
+'''
+AWP | Astrodynamics with Python by Alfonso Gonzalez
+https://github.com/alfonsogonzalez/AWP
+https://www.youtube.com/c/AlfonsoGonzalezSpaceEngineering
+
+Spacecraft class definition
+'''
+
+# Python standard libraries
+import os
+import math as m
+
+# 3rd party libraries
+from scipy.integrate import solve_ivp
+import spiceypy          as spice
+import numpy             as np
+import matplotlib.pyplot as plt
+plt.style.use( 'dark_background' )
+
+# AWP libraries
+import orbit_calculations as oc
+import numerical_tools    as nt
+import plotting_tools     as pt
+import planetary_data     as pd
+import spice_data         as sd
+
+def null_config():
+	return {
+		'cb'             : pd.earth,
+		'date0'          : '2021-04-01',
+		'et0'            : None,
+		'frame'          : 'J2000',
+		'dt'			 :100,
+		'orbit_state'    : [], 	#orbit defined by position and velocity vector quaternion and angular velocity
+		'coes'           : [], #[semi-major axis(km) ,eccentricity ,inclination (deg) , , ,]
+		'orbit_perts'    : {}, #defines a list of what pertubations are to be included
+		'propagator'     : 'LSODA', #defines which ODE solver is used
+		'atol'           : 1e-6, #absolute max error
+		'rtol'           : 1e-6, #relative max error
+		'stop_conditions': {}, #list of condistions to stop propagations
+		'print_stop'     : True,
+		'dense_output'   : False,
+		'mass0'          : 0,
+		'output_dir'     : '.',
+		'propagate'      : True
+	}
+
+class Spacecraft:
+
+	def __init__( self, config ):
+		self.config = null_config()
+		for key in config.keys():
+			self.config[ key ] = config[ key ]
+
+		self.orbit_perts = self.config[ 'orbit_perts' ]
+		self.cb          = self.config[ 'cb' ]
+
+		if self.config[ 'coes' ]:
+			# 'oc' is for the orbit calculations lib
+			self.config[ 'orbit_state' ] = oc.coes2state( self.config[ 'coes' ], mu = self.config[ 'cb' ][ 'mu' ] )
+			#adds 0 rotation quaternion to the orbital state
+			self.config[ 'orbit_state' ] = np.append(self.config['orbit_state'], np.zeros(4))
+
+		#convert the optional amount of orbits to amount of seconds to simulate
+		if type( self.config[ 'tspan' ] ) == str:
+			self.config[ 'tspan' ] = float( self.config[ 'tspan'] ) *\
+				oc.state2period( self.config[ 'orbit_state' ], self.cb[ 'mu' ] )
+
+		#allocates memory for the initial orbital state
+		self.state0 = np.zeros( 11 )
+		#adds initial pos (3d) and vel (3d) + a 4d quaternoin
+		self.state0[ :10 ] = self.config[ 'orbit_state' ][ :10 ]
+		
+		#TODO: add angular momentum
+
+		#adds the initial mass
+		self.state0[  10 ] = self.config[ 'mass0' ]
+
+		self.coes_calculated      = False
+		self.latlons_calculated   = False
+		self.altitudes_calculated = False
+		self.ra_rp_calculated     = False
+		self.eclipses_calculated  = False
+
+		self.assign_stop_condition_functions()
+		self.assign_orbit_perturbations_functions()
+		self.load_spice_kernels()
+
+		if self.config[ 'propagate' ]:
+			self.propagate_orbit()
+
+	def assign_stop_condition_functions( self ):
+		'''
+		The stop conditions methods are passed into scipy's solve_ivp
+		function as events. The methods can have 2 attributes added to
+		them that the solve_ivp function will use to stop propagation
+		if the method returns a 0 crossing. In order for the propagation to
+		stop, the "terminal" attribute must be set to True.
+		For 0 crossings, the "direction" attribute will dictate which direction
+		will trigger the stop condition.
+		Positive    --> negative to positive 0 crossing
+		Negative    --> positive to negative 0 crossing
+		0 (default) --> both
+		'''
+
+		self.check_min_alt.__func__.direction   = -1
+		self.check_max_alt.__func__.direction   =  1
+		self.check_enter_SOI.__func__.direction = -1
+
+		self.check_min_alt.__func__.terminal = True
+		self.stop_condition_functions        = [ self.check_min_alt ]
+
+		if 'min_alt' not in self.config[ 'stop_conditions' ].keys():
+			self.config[ 'stop_conditions' ][ 'min_alt' ] =\
+				self.cb[ 'deorbit_altitude' ]
+
+		self.stop_conditions_map = {
+			'min_alt'  : self.check_min_alt,
+			'max_alt'  : self.check_max_alt,
+			'enter_SOI': self.check_enter_SOI
+			}
+
+		for key in self.config[ 'stop_conditions' ].keys():
+			method                   = self.stop_conditions_map[ key ]
+			method.__func__.terminal = True
+			self.stop_condition_functions.append( method )
+
+	def assign_orbit_perturbations_functions( self ):
+	
+		self.orbit_perts_funcs_map = {
+			'J2'      : self.calc_J2,
+			'n_bodies': self.calc_n_bodies
+		}
+		self.orbit_perts_funcs = []
+
+		for key in self.config[ 'orbit_perts' ]:
+			self.orbit_perts_funcs.append( 
+				self.orbit_perts_funcs_map[ key ] )
+
+	def load_spice_kernels( self ):
+		spice.furnsh( sd.leapseconds_kernel )
+		self.spice_kernels_loaded = [ sd.leapseconds_kernel ]
+
+		if self.config[ 'et0' ] is not None:
+			self.et0 = self.config[ 'et0' ]
+		else:
+			self.et0 = spice.str2et( self.config[ 'date0' ] )
+
+	def check_min_alt( self, et, state ):
+		return nt.norm( state[ :3 ] ) -\
+			      self.cb[ 'radius' ] -\
+			      self.config[ 'stop_conditions' ][ 'min_alt' ]
+
+	def check_max_alt( self, et, state ):
+		return nt.norm( state[ :3 ] ) -\
+			      self.cb[ 'radius' ] -\
+			      self.config[ 'stop_conditions' ][ 'max_alt' ]
+
+	def check_enter_SOI( self, et, state ):
+		body      = self.config[ 'stop_conditions' ][ 'enter_SOI' ]
+		r_cb2body = spice.spkgps( body[ 'SPICE_ID' ], et,
+						self.config[ 'frame' ], self.cb[ 'SPICE_ID' ] )[ 0 ]
+		r_sc2body = r_cb2body - state[ :3 ]
+
+		return nt.norm( r_sc2body ) - body[ 'SOI' ]
+
+	def print_stop_condition( self, parameter ):
+		print( f'Spacecraft has reached {parameter}.' )
+
+	def calc_n_bodies( self, et, state ):
+		a = np.zeros( 3 )
+		for body in self.config[ 'orbit_perts' ][ 'n_bodies' ]:
+			r_cb2body  = spice.spkgps( body[ 'SPICE_ID' ], et,
+				self.config[ 'frame' ], self.cb[ 'SPICE_ID' ] )[ 0 ]
+			r_sc2body = r_cb2body - state[ :3 ]
+
+			a += body[ 'mu' ] * (\
+				 r_sc2body / nt.norm( r_sc2body ) ** 3 -\
+				 r_cb2body / nt.norm( r_cb2body ) ** 3 )
+		return a
+
+	def calc_J2( self, et, state ):
+		z2     = state[ 2 ] ** 2
+		norm_r = nt.norm( state[ :3 ] )
+		r2     = norm_r ** 2
+		tx     = state[ 0 ] / norm_r * ( 5 * z2 / r2 - 1 )
+		ty     = state[ 1 ] / norm_r * ( 5 * z2 / r2 - 1 )
+		tz     = state[ 2 ] / norm_r * ( 5 * z2 / r2 - 3 )
+		return 1.5 * self.cb[ 'J2' ] * self.cb[ 'mu' ] *\
+			   self.cb[ 'radius' ] ** 2 \
+			 / r2 ** 2 * np.array( [ tx, ty, tz ] )
+
+	def diffy_q( self, et, state ):
+		'''
+		initialises the original states and "derives" it for the ODE
+		'''
+		rx, ry, rz, vx, vy, vz, q0, q1, q2, q3, mass = state
+		r         = np.array( [ rx, ry, rz ] )
+		v         = np.array( [ vx, vy, vz ] )
+		q 		  = np.array( [q0, q1,q2, q3] )
+		mass_dot  = 0.0 #time derivative of the mass
+		state_dot = np.zeros( 11 ) #TODO add angular momentum
+		et       += self.et0
+
+		a = -r * self.cb[ 'mu' ] / nt.norm( r ) ** 3
+
+		for pert in self.orbit_perts_funcs:
+			a += pert( et, state )
+
+		state_dot[ :3  ] = [ vx, vy, vz ]
+		state_dot[ 3:6 ] = a
+		state_dot[6:10] = np.zeros(4) #TODO edit this to be the dot
+		state_dot[ 10 ] = mass_dot
+		return state_dot
+
+	def propagate_orbit( self ):
+		print( 'Propagating orbit..' )
+
+		self.ode_sol = solve_ivp(
+			t_eval		 = np.arange(self.et0, self.et0 + self.config['tspan'], self.config[ 'dt']), #desides at which timesteps the values should be stored
+			fun          = self.diffy_q, #array with vel and acc (time derivatives of state)
+			t_span       = ( self.et0, self.et0 + self.config[ 'tspan' ] ),#time span (from et0 to et0+time span)
+			y0           = self.state0, #initial state
+			method       = self.config[ 'propagator' ], #what ODE solver is used
+			events       = self.stop_condition_functions, #stopping conditions
+			rtol         = self.config[ 'rtol' ], #relative accuracy lim
+			atol         = self.config[ 'atol' ], #absolute accuracy lim
+			dense_output = self.config[ 'dense_output' ] )
+
+		self.states  = self.ode_sol.y.T
+		self.ets     = self.ode_sol.t
+		self.n_steps = self.states.shape[ 0 ]
+
+	def calc_altitudes( self ):
+		self.altitudes = np.linalg.norm( self.states[ :, :3 ], axis = 1 ) -\
+						self.cb[ 'radius' ]
+		self.altitudes_calculated = True
+
+	def calc_coes( self ):
+		print( 'Calculating COEs..' )
+		self.coes = np.zeros( ( self.n_steps, 6 ) )
+
+		for n in range( self.n_steps ):
+			self.coes[ n, : ] = oc.state2coes( 
+				self.states[ n, :6 ], { 'mu': self.cb[ 'mu' ] } )
+			
+		self.coes_rel        = self.coes[ : ] - self.coes[ 0, : ]
+		self.coes_calculated = True
+
+	def calc_apoapses_periapses( self ):
+		if not self.coes_calculated:
+			self.calc_coes()
+
+		self.apoapses  = self.coes[ :, 0 ] * ( 1 + self.coes[ :, 1 ] )
+		self.periapses = self.coes[ :, 0 ] * ( 1 - self.coes[ :, 1 ] )
+
+		self.ra_rp_calculated = True
+
+	def calc_latlons( self ):
+		self.latlons = nt.cart2lat( self.states[ :, :3 ],
+			self.config[ 'frame' ], self.cb[ 'body_fixed_frame' ], self.ets )
+		self.latlons_calculated = True
+
+	def calc_eclipses( self, method = 'either', v = False, vv = False ):
+		self.eclipse_array = oc.calc_eclipse_array(
+			self.ets, self.states[ :, :3 ],
+			self.cb, self.config[ 'frame'] )
+		self.eclipses = oc.find_eclipses( self.ets, self.eclipse_array,
+			method, v, vv )
+		self.eclipses_calculated = True
+
+	def plot_eclipse_array( self, args = { 'show': True } ):
+		if not self.eclipses_calculated:
+			self.calc_eclipse_array()
+
+		pt.plot_eclipse_array( self.ets, self.eclipse_array, args )
+
+	def plot_3d( self, args, ani= True):
+		if ani == True:
+			pt.animate_orbits( len(self.ets),[ self.states[ :, :3 ] ],[self.states[:, 3:6]], self.states[:, 6:10], args )
+		pt.plot_orbits( [ self.states[ :, :3 ] ], args )
+
+	def plot_groundtracks( self, args = { 'show': True } ):
+		if not self.latlons_calculated:
+			self.calc_latlons()
+
+		pt.plot_groundtracks( [ self.latlons ], args )
+
+	def plot_coes( self, args = { 'show': True }, step = 1 ):
+		if not self.coes_calculated:
+			self.calc_coes()
+
+		pt.plot_coes( self.ets[ ::step ], [ self.coes[ ::step ] ],
+			args )
+
+	def plot_states( self, args = { 'show': True } ):
+		pt.plot_states( self.ets, self.states[ :, :6 ], args )
+
+	def plot_altitudes( self, args = { 'show': True } ):
+		if not self.altitudes_calculated:
+			self.calc_altitudes()
+
+		pt.plot_altitudes( self.ets, [ self.altitudes ], args )