'''
AWP | Astrodynamics with Python by Alfonso Gonzalez
https://github.com/alfonsogonzalez/AWP
https://www.youtube.com/c/AlfonsoGonzalezSpaceEngineering

Many orbits script
'''

# Python standard libraries
from sys import path
path.append( '../src/python_tools' )

# AWP libraries
from Spacecraft import Spacecraft as SC
from planetary_data import earth
import plotting_tools as pt

# 3rd party libraries
import numpy as np

<<<<<<< HEAD
aops   = np.arange( 0, 360, 30 )
inc   = 60
=======
aops   = np.arange( 0, 360, 90 )
incs   = np.arange( 0, 90,  20 )
tas    = [ 0, 180 ]
>>>>>>> 9d1bc778
coes   = [ earth[ 'radius' ] + 10000, 0.05, 0.0, 0.0, 0.0, 0.0 ]
scs    = []
config = {
	'tspan': '1',

}

print( len( aops ))
max_steps = 99999999999999999999999999999
#TODO simulate simultaniosly to get rid of the problem
if __name__ == '__main__':
	for aop in aops:
		coes[ 2 ] = inc
		coes[ 5 ] = aop
		config= {
			'coes': coes,
			'tspan': '1',
			'propagate': True

		}
		sc = SC( config )
		if len(sc.ets) < max_steps:
			max_steps = len(sc.ets)
		scs.append( sc )

	rs = [ sc.states[ :, :3 ] for sc in scs ]
<<<<<<< HEAD
	vs = [ sc.states[ :, 3:6 ] for sc in scs ]
	quats = [ sc.states[ :, 6:10 ] for sc in scs ]
	#shape = (sc_amount, amount of simulated points, amount oflogged values)
	pt.animate_orbits( max_steps, rs, vs, quats, args = { 'show': True, 'ani_name': 'mult_orbit.gif', 'lb_axes': False })
=======
	pt.plot_orbits( rs,
		{
		'traj_lws': 1,
		'show'    : True
		} )
>>>>>>> 9d1bc778
<|MERGE_RESOLUTION|>--- conflicted
+++ resolved
@@ -1,66 +1,52 @@
-'''
-AWP | Astrodynamics with Python by Alfonso Gonzalez
-https://github.com/alfonsogonzalez/AWP
-https://www.youtube.com/c/AlfonsoGonzalezSpaceEngineering
-
-Many orbits script
-'''
-
-# Python standard libraries
-from sys import path
-path.append( '../src/python_tools' )
-
-# AWP libraries
-from Spacecraft import Spacecraft as SC
-from planetary_data import earth
-import plotting_tools as pt
-
-# 3rd party libraries
-import numpy as np
-
-<<<<<<< HEAD
-aops   = np.arange( 0, 360, 30 )
-inc   = 60
-=======
-aops   = np.arange( 0, 360, 90 )
-incs   = np.arange( 0, 90,  20 )
-tas    = [ 0, 180 ]
->>>>>>> 9d1bc778
-coes   = [ earth[ 'radius' ] + 10000, 0.05, 0.0, 0.0, 0.0, 0.0 ]
-scs    = []
-config = {
-	'tspan': '1',
-
-}
-
-print( len( aops ))
-max_steps = 99999999999999999999999999999
-#TODO simulate simultaniosly to get rid of the problem
-if __name__ == '__main__':
-	for aop in aops:
-		coes[ 2 ] = inc
-		coes[ 5 ] = aop
-		config= {
-			'coes': coes,
-			'tspan': '1',
-			'propagate': True
-
-		}
-		sc = SC( config )
-		if len(sc.ets) < max_steps:
-			max_steps = len(sc.ets)
-		scs.append( sc )
-
-	rs = [ sc.states[ :, :3 ] for sc in scs ]
-<<<<<<< HEAD
-	vs = [ sc.states[ :, 3:6 ] for sc in scs ]
-	quats = [ sc.states[ :, 6:10 ] for sc in scs ]
-	#shape = (sc_amount, amount of simulated points, amount oflogged values)
-	pt.animate_orbits( max_steps, rs, vs, quats, args = { 'show': True, 'ani_name': 'mult_orbit.gif', 'lb_axes': False })
-=======
-	pt.plot_orbits( rs,
-		{
-		'traj_lws': 1,
-		'show'    : True
-		} )
->>>>>>> 9d1bc778
+'''
+AWP | Astrodynamics with Python by Alfonso Gonzalez
+https://github.com/alfonsogonzalez/AWP
+https://www.youtube.com/c/AlfonsoGonzalezSpaceEngineering
+
+Many orbits script
+'''
+
+# Python standard libraries
+from sys import path
+path.append( '../src/python_tools' )
+
+# AWP libraries
+from Spacecraft import Spacecraft as SC
+from planetary_data import earth
+import plotting_tools as pt
+
+# 3rd party libraries
+import numpy as np
+
+aops   = np.arange( 0, 360, 30 )
+inc   = 60
+coes   = [ earth[ 'radius' ] + 10000, 0.05, 0.0, 0.0, 0.0, 0.0 ]
+scs    = []
+config = {
+	'tspan': '1',
+
+}
+
+print( len( aops ))
+max_steps = 99999999999999999999999999999
+#TODO simulate simultaniosly to get rid of the problem
+if __name__ == '__main__':
+	for aop in aops:
+		coes[ 2 ] = inc
+		coes[ 5 ] = aop
+		config= {
+			'coes': coes,
+			'tspan': '1',
+			'propagate': True
+
+		}
+		sc = SC( config )
+		if len(sc.ets) < max_steps:
+			max_steps = len(sc.ets)
+		scs.append( sc )
+
+	rs = [ sc.states[ :, :3 ] for sc in scs ]
+	vs = [ sc.states[ :, 3:6 ] for sc in scs ]
+	quats = [ sc.states[ :, 6:10 ] for sc in scs ]
+	#shape = (sc_amount, amount of simulated points, amount oflogged values)
+	pt.animate_orbits( max_steps, rs, vs, quats, args = { 'show': True, 'ani_name': 'mult_orbit.gif', 'lb_axes': False })